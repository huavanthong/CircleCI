--- conflicted
+++ resolved
@@ -32,17 +32,6 @@
 	}
 }
 
-<<<<<<< HEAD
-func TestMessageWithSpecialCharacters(t *testing.T) {
-	project := new(Project)
-	project.PushedAt = "now@@@#!!'''11"
-	project.Name = "TestProject!@#$%^&*()'@''"
-
-	msg := Message(project)
-	if msg != "<p>TestProject!@#$%^&*()'@'': Latest commit: now@@@#!!'''11</p>" {
-		t.Errorf("Incorrect message: %s", msg)
-	}
-=======
 func TestFailCase(t *testing.T) {
 	project := new(Project)
 	project.PushedAt = "sssss"
@@ -76,5 +65,4 @@
 
 	// If the code reaches here, the test should fail
 	t.Fail()
->>>>>>> 77d942e6
 }